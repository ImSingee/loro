--- conflicted
+++ resolved
@@ -6,11 +6,8 @@
     state::Forest,
 };
 
-<<<<<<< HEAD
 use debug_log::debug_dbg;
 use fxhash::FxHashMap;
-=======
->>>>>>> 6a968ab0
 pub use loro_common::LoroValue;
 use loro_common::{ContainerType, TreeID};
 
@@ -107,41 +104,8 @@
                 }
             }
             LoroValue::Map(map) => {
-<<<<<<< HEAD
                 let is_tree = matches!(diff.first(), Some(Diff::Tree(_)));
                 if !is_tree {
-                    for item in diff.iter() {
-                        match item {
-                            Diff::Map(diff) => {
-                                let map = Arc::make_mut(map);
-                                for v in diff.added.iter() {
-                                    map.insert(v.0.to_string(), unresolved_to_collection(v.1));
-                                }
-                                for (k, _) in diff.deleted.iter() {
-                                    // map.remove(v.as_ref());
-                                    map.insert(k.to_string(), LoroValue::Null);
-                                }
-                                for (key, value) in diff.updated.iter() {
-                                    map.insert(
-                                        key.to_string(),
-                                        unresolved_to_collection(&value.new),
-                                    );
-                                }
-                            }
-                            Diff::NewMap(diff) => {
-                                let map = Arc::make_mut(map);
-                                for (key, value) in diff.updated.iter() {
-                                    match &value.value {
-                                        Some(value) => {
-                                            map.insert(
-                                                key.to_string(),
-                                                unresolved_to_collection(value),
-                                            );
-                                        }
-                                        None => {
-                                            map.remove(&key.to_string());
-                                        }
-=======
                 for item in diff.iter() {
                     match item {
                         Diff::NewMap(diff) => {
@@ -156,20 +120,19 @@
                                     }
                                     None => {
                                         map.remove(&key.to_string());
->>>>>>> 6a968ab0
                                     }
                                 }
                             }
-                            _ => unreachable!(),
                         }
+                        _ => unreachable!(),
                     }
-                } else {
+                }
+            }else {
                     // TODO: perf
                     let forest = Forest::from_value(map.as_ref().clone().into()).unwrap();
                     let diff_forest = forest.apply_diffs(diff);
                     *map = diff_forest.to_value().into_map().unwrap()
-                }
-            }
+                }}
             _ => unreachable!(),
         }
     }
@@ -183,12 +146,7 @@
             Diff::List(_) => TypeHint::List,
             Diff::Text(_) => TypeHint::Text,
             Diff::NewMap(_) => TypeHint::Map,
-<<<<<<< HEAD
-            Diff::SeqRaw(_) => TypeHint::Text,
-            Diff::SeqRawUtf16(_) => TypeHint::Text,
             Diff::Tree(_) => TypeHint::Tree,
-=======
->>>>>>> 6a968ab0
         };
         let value = {
             let mut hints = Vec::with_capacity(path.len());
@@ -263,15 +221,7 @@
 
 fn unresolved_to_collection(v: &LoroValue) -> LoroValue {
     if let Some(container) = v.as_container() {
-<<<<<<< HEAD
         container.container_type().default_value()
-=======
-        match container.container_type() {
-            crate::ContainerType::Map => LoroValue::Map(Default::default()),
-            crate::ContainerType::List => LoroValue::List(Default::default()),
-            crate::ContainerType::Text => LoroValue::String(Default::default()),
-        }
->>>>>>> 6a968ab0
     } else {
         v.clone()
     }
