--- conflicted
+++ resolved
@@ -1,11 +1,8 @@
 use std::sync::Arc;
 
-<<<<<<< HEAD
 pub(super) mod tree;
 pub(super) use tree::TreeDiffCache;
 
-=======
->>>>>>> d942e3d7
 use enum_dispatch::enum_dispatch;
 use fxhash::{FxHashMap, FxHashSet};
 use loro_common::{HasIdSpan, PeerID, ID};
@@ -19,13 +16,9 @@
             RichtextChunkValue, RichtextTracker, StyleOp,
         },
         text::tracker::Tracker,
-<<<<<<< HEAD
         tree::tree_op::TreeOp,
     },
     dag::DagUtils,
-=======
-    },
->>>>>>> d942e3d7
     delta::{Delta, MapDelta, MapValue},
     event::InternalDiff,
     id::Counter,
@@ -241,10 +234,7 @@
     Map(MapDiffCalculator),
     List(ListDiffCalculator),
     Richtext(RichtextDiffCalculator),
-<<<<<<< HEAD
     Tree(TreeDiffCalculator),
-=======
->>>>>>> d942e3d7
 }
 
 #[derive(Debug, Default)]
@@ -433,22 +423,14 @@
 #[derive(Debug, Default)]
 struct RichtextDiffCalculator {
     start_vv: VersionVector,
-<<<<<<< HEAD
-    tracker: RichtextTracker,
-=======
     tracker: Box<RichtextTracker>,
->>>>>>> d942e3d7
     styles: Vec<StyleOp>,
 }
 
 impl DiffCalculatorTrait for RichtextDiffCalculator {
     fn start_tracking(&mut self, _oplog: &super::oplog::OpLog, vv: &crate::VersionVector) {
         if !vv.includes_vv(&self.start_vv) || !self.tracker.all_vv().includes_vv(vv) {
-<<<<<<< HEAD
-            self.tracker = RichtextTracker::new_with_unknown();
-=======
             self.tracker = Box::new(RichtextTracker::new_with_unknown());
->>>>>>> d942e3d7
             self.styles.clear();
             self.start_vv = vv.clone();
         }
@@ -475,8 +457,6 @@
                         RichtextChunk::new_text(slice.0.clone()),
                     );
                 }
-<<<<<<< HEAD
-=======
                 crate::container::list::list_op::InnerListOp::InsertText {
                     slice: _,
                     unicode_start,
@@ -489,7 +469,6 @@
                         RichtextChunk::new_text(*unicode_start..*unicode_start + *len),
                     );
                 }
->>>>>>> d942e3d7
                 crate::container::list::list_op::InnerListOp::Delete(del) => {
                     self.tracker.delete(
                         op.id_start(),
@@ -528,10 +507,6 @@
                 crate::container::list::list_op::InnerListOp::StyleEnd => {}
             },
             crate::op::InnerContent::Map(_) => unreachable!(),
-<<<<<<< HEAD
-            crate::op::InnerContent::Tree(_) => unreachable!(),
-=======
->>>>>>> d942e3d7
         }
     }
 
@@ -540,7 +515,6 @@
     fn calculate_diff(
         &mut self,
         oplog: &OpLog,
-<<<<<<< HEAD
         from: &crate::VersionVector,
         to: &crate::VersionVector,
     ) -> InternalDiff {
@@ -578,126 +552,4 @@
         // debug_log::debug_dbg!(&self.tracker);
         InternalDiff::RichtextRaw(delta)
     }
-}
-
-#[derive(Debug, Default)]
-struct TreeDiffCalculator;
-
-impl TreeDiffCalculator {
-    fn get_min_lamport_by_frontiers(&self, frontiers: &Frontiers, oplog: &OpLog) -> Lamport {
-        frontiers
-            .iter()
-            .map(|id| oplog.get_min_lamport_at(*id))
-            .min()
-            .unwrap_or(0)
-    }
-
-    fn get_max_lamport_by_frontiers(&self, frontiers: &Frontiers, oplog: &OpLog) -> Lamport {
-        frontiers
-            .iter()
-            .map(|id| oplog.get_max_lamport_at(*id))
-            .max()
-            .unwrap_or(Lamport::MAX)
-    }
-}
-
-impl DiffCalculatorTrait for TreeDiffCalculator {
-    fn start_tracking(&mut self, _oplog: &OpLog, _vv: &crate::VersionVector) {}
-
-    fn apply_change(
-        &mut self,
-        oplog: &OpLog,
-        op: crate::op::RichOp,
-        _vv: Option<&crate::VersionVector>,
-    ) {
-        let TreeOp { target, parent } = op.op().content.as_tree().unwrap();
-        let node = MoveLamportAndID {
-            lamport: op.lamport(),
-            id: ID {
-                peer: op.client_id(),
-                counter: op.id_start().counter,
-            },
-            target: *target,
-            parent: *parent,
-            effected: true,
-        };
-        let mut tree_cache = oplog.tree_parent_cache.lock().unwrap();
-        tree_cache.add_node(node);
-    }
-
-    fn stop_tracking(&mut self, _oplog: &OpLog, _vv: &crate::VersionVector) {}
-
-    fn calculate_diff(
-        &mut self,
-        oplog: &OpLog,
-        from: &crate::VersionVector,
-        to: &crate::VersionVector,
-    ) -> InternalDiff {
-        debug_log::debug_log!("from {:?} to {:?}", from, to);
-        let mut merged_vv = from.clone();
-        merged_vv.merge(to);
-        let from_frontiers = from.to_frontiers(&oplog.dag);
-        let to_frontiers = to.to_frontiers(&oplog.dag);
-        let common_ancestors = oplog
-            .dag
-            .find_common_ancestor(&from_frontiers, &to_frontiers);
-        let lca_vv = oplog.dag.frontiers_to_vv(&common_ancestors).unwrap();
-        let lca_frontiers = lca_vv.to_frontiers(&oplog.dag);
-        debug_log::debug_log!("lca vv {:?}", lca_vv);
-
-        let mut tree_cache = oplog.tree_parent_cache.lock().unwrap();
-        let to_max_lamport = self.get_max_lamport_by_frontiers(&to_frontiers, oplog);
-        let lca_min_lamport = self.get_min_lamport_by_frontiers(&lca_frontiers, oplog);
-        let from_min_lamport = self.get_min_lamport_by_frontiers(&from_frontiers, oplog);
-        let from_max_lamport = self.get_max_lamport_by_frontiers(&from_frontiers, oplog);
-        let diff = tree_cache.diff(
-            from,
-            to,
-            &lca_vv,
-            to_max_lamport,
-            lca_min_lamport,
-            (from_min_lamport, from_max_lamport),
-        );
-        debug_log::debug_log!("\ndiff {:?}", diff);
-
-        InternalDiff::Tree(diff)
-=======
-        from: &crate::VersionVector,
-        to: &crate::VersionVector,
-    ) -> InternalDiff {
-        let mut delta = Delta::new();
-        for item in self.tracker.diff(from, to) {
-            match item {
-                CrdtRopeDelta::Retain(len) => {
-                    delta = delta.retain(len);
-                }
-                CrdtRopeDelta::Insert(value) => match value.value() {
-                    RichtextChunkValue::Text(text) => {
-                        delta = delta.insert(RichtextStateChunk::Text {
-                            unicode_len: text.len() as i32,
-                            // PERF: can be speedup by acquiring lock on arena
-                            text: oplog
-                                .arena
-                                .slice_by_unicode(text.start as usize..text.end as usize),
-                        });
-                    }
-                    RichtextChunkValue::StyleAnchor { id, anchor_type } => {
-                        delta = delta.insert(RichtextStateChunk::Style {
-                            style: Arc::new(self.styles[id as usize].clone()),
-                            anchor_type,
-                        });
-                    }
-                    RichtextChunkValue::Unknown(_) => unreachable!(),
-                },
-                CrdtRopeDelta::Delete(len) => {
-                    delta = delta.delete(len);
-                }
-            }
-        }
-
-        // debug_log::debug_dbg!(&delta, from, to);
-        // debug_log::debug_dbg!(&self.tracker);
-        InternalDiff::RichtextRaw(delta)
->>>>>>> d942e3d7
-    }
 }