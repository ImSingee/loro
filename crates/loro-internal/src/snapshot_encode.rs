--- conflicted
+++ resolved
@@ -14,21 +14,14 @@
 use crate::{
     change::{Change, Timestamp},
     container::{
-<<<<<<< HEAD
-        idx::ContainerIdx, list::list_op::InnerListOp, map::InnerMapSet, tree::tree_op::TreeOp,
-=======
         idx::ContainerIdx, list::list_op::InnerListOp, map::InnerMapSet,
-        richtext::TextStyleInfoFlag,
->>>>>>> 6a968ab0
+        richtext::TextStyleInfoFlag,tree::tree_op::TreeOp,
     },
     delta::MapValue,
     id::{Counter, PeerID},
     op::{InnerContent, Op},
-<<<<<<< HEAD
+    state::RichtextState,
     state::TreeState,
-=======
-    state::RichtextState,
->>>>>>> 6a968ab0
     version::Frontiers,
     InternalString, LoroError, LoroValue,
 };
@@ -134,17 +127,12 @@
                         SnapshotOp::Map { .. } => {
                             unreachable!()
                         }
-<<<<<<< HEAD
                         SnapshotOp::Tree { .. } => unreachable!(),
-                        SnapshotOp::TextInsert { pos, len } => {
-                            let op = Op::new(
-=======
                         SnapshotOp::RichtextStyleStart { start, end } => {
                             let style = style_iter.next().unwrap();
                             let key = keys[style.key_idx as usize].clone();
                             let info = style.info;
                             Op::new(
->>>>>>> 6a968ab0
                                 id,
                                 InnerContent::List(InnerListOp::StyleStart {
                                     start: start as u32,
@@ -310,7 +298,11 @@
                 );
                 container_states.insert(idx, State::ListState(list));
             }
-<<<<<<< HEAD
+            loro_preload::EncodedContainerState::Richtext(richtext_data) => {
+                let mut richtext = RichtextState::new(idx);
+                richtext.decode_snapshot(richtext_data, &state_arena, &common, &arena);
+                container_states.insert(idx, State::RichtextState(richtext));
+            }
             loro_preload::EncodedContainerState::Tree(tree_data) => {
                 let mut tree = TreeState::new();
                 for (target, parent) in tree_data {
@@ -333,12 +325,6 @@
                     tree.trees.insert(target, parent);
                 }
                 container_states.insert(idx, State::TreeState(tree));
-=======
-            loro_preload::EncodedContainerState::Richtext(richtext_data) => {
-                let mut richtext = RichtextState::new(idx);
-                richtext.decode_snapshot(richtext_data, &state_arena, &common, &arena);
-                container_states.insert(idx, State::RichtextState(richtext));
->>>>>>> 6a968ab0
             }
         }
     }
@@ -431,10 +417,6 @@
 }
 
 enum SnapshotOp {
-<<<<<<< HEAD
-    TextInsert {
-        pos: usize,
-=======
     RichtextStyleStart {
         start: usize,
         end: usize,
@@ -443,7 +425,6 @@
     RichtextInsert {
         pos: usize,
         start: usize,
->>>>>>> 6a968ab0
         len: usize,
     },
     ListInsert {
@@ -458,13 +439,10 @@
         key: usize,
         value_idx_plus_one: u32,
     },
-<<<<<<< HEAD
     Tree {
         target: usize,
         parent: Option<usize>,
     },
-=======
->>>>>>> 6a968ab0
 }
 
 impl EncodedSnapshotOp {
@@ -616,23 +594,15 @@
     key_lookup: FxHashMap<InternalString, usize>,
     value_lookup: FxHashMap<LoroValue, usize>,
     peer_lookup: FxHashMap<PeerID, usize>,
-<<<<<<< HEAD
+    app_state: EncodedAppState<'a>,
     tree_id_lookup: FxHashMap<(u32, i32), usize>,
-    app_state: EncodedAppState,
-=======
-    app_state: EncodedAppState<'a>,
->>>>>>> 6a968ab0
 }
 
 fn preprocess_app_state(app_state: &DocState) -> PreEncodedState {
     assert!(!app_state.is_in_txn());
     let mut peers = Vec::new();
     let mut peer_lookup = FxHashMap::default();
-<<<<<<< HEAD
     let mut tree_ids = Vec::new();
-    let mut bytes = Vec::new();
-=======
->>>>>>> 6a968ab0
     let mut keywords = Vec::new();
     let mut values = Vec::new();
     let mut key_lookup = FxHashMap::default();
@@ -755,12 +725,9 @@
 
     let arena = TempArena {
         values,
-<<<<<<< HEAD
-        tree_ids,
-=======
         keywords,
         text: app_state.arena.slice_by_unicode(..).deref().to_vec().into(),
->>>>>>> 6a968ab0
+        tree_ids,
     };
 
     // debug_log::debug_dbg!(&encoded);
