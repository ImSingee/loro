--- conflicted
+++ resolved
@@ -663,16 +663,6 @@
             let (a, b) = array_mut_ref!(sites, [i, j]);
             let a_doc = &mut a.loro;
             let b_doc = &mut b.loro;
-<<<<<<< HEAD
-            a_doc
-                // .decode(&b_doc.encode_with_cfg(EncodeConfig::rle_update(a_doc.vv_cloned())))
-                .decode(&b_doc.encode_with_cfg(EncodeConfig::snapshot()))
-                .unwrap();
-            b_doc
-                // .decode(&a_doc.encode_with_cfg(EncodeConfig::rle_update(b_doc.vv_cloned())))
-                .decode(&a_doc.encode_with_cfg(EncodeConfig::snapshot()))
-                .unwrap();
-=======
             if i % 2 == 0 {
                 a_doc
                     .decode(&b_doc.encode_with_cfg(EncodeConfig::rle_update(a_doc.vv_cloned())))
@@ -685,7 +675,6 @@
                 b_doc.decode(&a_doc.encode_all()).unwrap();
             }
 
->>>>>>> dbb19bc2
             check_eq(a, b);
             debug_log::group_end!();
         }
@@ -1323,32 +1312,18 @@
         test_multi_sites(
             5,
             &mut [
-<<<<<<< HEAD
-                List {
-                    site: 0,
-                    container_idx: 0,
-                    key: 0,
-                    value: Container(C::List),
-                },
-                SyncAll,
-                Map {
+                List {
+                    site: 4,
+                    container_idx: 0,
+                    key: 0,
+                    value: I32(1),
+                },
+                SyncAll,
+                List {
                     site: 0,
                     container_idx: 0,
                     key: 0,
                     value: Container(C::Map),
-=======
-                List {
-                    site: 4,
-                    container_idx: 0,
-                    key: 0,
-                    value: I32(1),
-                },
-                SyncAll,
-                List {
-                    site: 0,
-                    container_idx: 0,
-                    key: 0,
-                    value: Container(C::Text),
                 },
                 List {
                     site: 0,
@@ -1361,7 +1336,6 @@
                     container_idx: 0,
                     key: 1,
                     value: Null,
->>>>>>> dbb19bc2
                 },
             ],
         )
@@ -1381,118 +1355,21 @@
                 SyncAll,
                 SyncAll,
                 SyncAll,
-<<<<<<< HEAD
-                SyncAll,
-                SyncAll,
-                SyncAll,
-                SyncAll,
-                SyncAll,
+                List {
+                    site: 64,
+                    container_idx: 64,
+                    key: 64,
+                    value: Null,
+                },
                 SyncAll,
                 Map {
                     site: 21,
                     container_idx: 21,
                     key: 21,
-=======
-                List {
-                    site: 64,
-                    container_idx: 64,
-                    key: 64,
->>>>>>> dbb19bc2
-                    value: Null,
-                },
-                SyncAll,
+                    value: Null,
+                },
                 Map {
                     site: 21,
-                    container_idx: 21,
-                    key: 21,
-                    value: Null,
-                },
-                Map {
-                    site: 21,
-<<<<<<< HEAD
-                    container_idx: 21,
-                    key: 21,
-                    value: Container(C::List),
-                },
-                SyncAll,
-                SyncAll,
-                SyncAll,
-                SyncAll,
-                SyncAll,
-                SyncAll,
-                SyncAll,
-                Map {
-                    site: 0,
-                    container_idx: 0,
-                    key: 0,
-                    value: Null,
-                },
-                SyncAll,
-                SyncAll,
-                SyncAll,
-                SyncAll,
-                Map {
-                    site: 21,
-                    container_idx: 21,
-                    key: 21,
-                    value: Null,
-                },
-                Map {
-                    site: 21,
-                    container_idx: 21,
-                    key: 242,
-                    value: Null,
-                },
-                Map {
-                    site: 21,
-                    container_idx: 21,
-                    key: 21,
-                    value: Null,
-                },
-                Map {
-                    site: 21,
-                    container_idx: 21,
-                    key: 21,
-                    value: Null,
-                },
-                Map {
-                    site: 21,
-                    container_idx: 21,
-                    key: 21,
-                    value: Null,
-                },
-                Map {
-                    site: 21,
-                    container_idx: 21,
-                    key: 21,
-                    value: Null,
-                },
-                Map {
-                    site: 21,
-                    container_idx: 21,
-                    key: 21,
-                    value: Null,
-                },
-                Map {
-                    site: 21,
-                    container_idx: 21,
-                    key: 21,
-                    value: Container(C::List),
-                },
-                SyncAll,
-                SyncAll,
-                SyncAll,
-                SyncAll,
-                SyncAll,
-                SyncAll,
-                SyncAll,
-                SyncAll,
-                Map {
-                    site: 21,
-                    container_idx: 21,
-                    key: 21,
-                    value: Null,
-=======
                     container_idx: 125,
                     key: 125,
                     value: I32(2105376125),
@@ -1537,7 +1414,6 @@
                     container_idx: 255,
                     key: 255,
                     value: Container(C::Text),
->>>>>>> dbb19bc2
                 },
                 Map {
                     site: 21,
@@ -1566,22 +1442,6 @@
                     value: Null,
                 },
                 Map {
-<<<<<<< HEAD
-                    site: 21,
-                    container_idx: 21,
-                    key: 21,
-                    value: Null,
-                },
-                Map {
-                    site: 21,
-                    container_idx: 21,
-                    key: 21,
-                    value: Null,
-                },
-                SyncAll,
-                SyncAll,
-                SyncAll,
-=======
                     site: 3,
                     container_idx: 3,
                     key: 3,
@@ -1616,7 +1476,6 @@
                     value: 32125,
                     is_del: true,
                 },
->>>>>>> dbb19bc2
                 List {
                     site: 64,
                     container_idx: 64,
@@ -1663,18 +1522,6 @@
                     key: 64,
                     value: Null,
                 },
-<<<<<<< HEAD
-                Map {
-                    site: 0,
-                    container_idx: 0,
-                    key: 0,
-                    value: Null,
-                },
-                Map {
-                    site: 0,
-                    container_idx: 0,
-                    key: 0,
-=======
                 List {
                     site: 125,
                     container_idx: 125,
@@ -1691,317 +1538,313 @@
                     site: 64,
                     container_idx: 64,
                     key: 64,
->>>>>>> dbb19bc2
-                    value: Null,
-                },
-                Map {
-                    site: 0,
-                    container_idx: 0,
-                    key: 0,
-                    value: Null,
-                },
-                Map {
-                    site: 0,
-                    container_idx: 0,
-                    key: 0,
-                    value: Null,
-                },
-                Map {
-                    site: 0,
-                    container_idx: 0,
-                    key: 0,
-                    value: Null,
-                },
-                Map {
-                    site: 0,
-                    container_idx: 0,
-                    key: 0,
-                    value: Null,
-                },
-                Map {
-                    site: 0,
-                    container_idx: 0,
-                    key: 0,
-                    value: Null,
-                },
-                Map {
-                    site: 0,
-                    container_idx: 0,
-                    key: 0,
-                    value: Null,
-                },
-                Map {
-                    site: 0,
-                    container_idx: 0,
-                    key: 0,
-                    value: Null,
-                },
-                Map {
-                    site: 0,
-                    container_idx: 0,
-                    key: 0,
-                    value: Null,
-                },
-                Map {
-                    site: 0,
-                    container_idx: 0,
-                    key: 0,
-                    value: Null,
-                },
-                Map {
-                    site: 0,
-                    container_idx: 0,
-                    key: 0,
-                    value: Null,
-                },
-                Map {
-                    site: 0,
-                    container_idx: 0,
-                    key: 0,
-                    value: Null,
-                },
-                Map {
-                    site: 0,
-                    container_idx: 0,
-                    key: 0,
-                    value: Null,
-                },
-                Map {
-                    site: 0,
-                    container_idx: 0,
-                    key: 0,
-                    value: Null,
-                },
-                Map {
-                    site: 0,
-                    container_idx: 0,
-                    key: 0,
-                    value: Null,
-                },
-                Map {
-                    site: 0,
-                    container_idx: 0,
-                    key: 0,
-                    value: Null,
-                },
-                Map {
-                    site: 0,
-                    container_idx: 0,
-                    key: 0,
-                    value: Null,
-                },
-                Map {
-                    site: 0,
-                    container_idx: 0,
-                    key: 0,
-                    value: Null,
-                },
-                Map {
-                    site: 0,
-                    container_idx: 0,
-                    key: 0,
-                    value: Null,
-                },
-                Map {
-                    site: 0,
-                    container_idx: 0,
-                    key: 0,
-                    value: Null,
-                },
-                Map {
-                    site: 0,
-                    container_idx: 0,
-                    key: 0,
-                    value: Null,
-                },
-                Map {
-                    site: 0,
-                    container_idx: 0,
-                    key: 0,
-                    value: Null,
-                },
-                Map {
-                    site: 0,
-                    container_idx: 0,
-                    key: 0,
-                    value: Null,
-                },
-                Map {
-                    site: 0,
-                    container_idx: 0,
-                    key: 0,
-                    value: Null,
-                },
-                Map {
-                    site: 0,
-                    container_idx: 0,
-                    key: 0,
-                    value: Null,
-                },
-                Map {
-                    site: 0,
-                    container_idx: 0,
-                    key: 0,
-                    value: Null,
-                },
-                Map {
-                    site: 0,
-                    container_idx: 0,
-                    key: 0,
-                    value: Null,
-                },
-                Map {
-                    site: 0,
-                    container_idx: 0,
-                    key: 0,
-                    value: Null,
-                },
-                Map {
-                    site: 0,
-                    container_idx: 0,
-                    key: 0,
-                    value: Null,
-                },
-                Map {
-                    site: 0,
-                    container_idx: 0,
-                    key: 0,
-                    value: Null,
-                },
-                Map {
-                    site: 0,
-                    container_idx: 0,
-                    key: 0,
-                    value: Null,
-                },
-                Map {
-                    site: 0,
-                    container_idx: 0,
-                    key: 0,
-                    value: Null,
-                },
-                Map {
-                    site: 0,
-                    container_idx: 0,
-                    key: 0,
-                    value: Null,
-                },
-                Map {
-                    site: 0,
-                    container_idx: 0,
-                    key: 0,
-                    value: Null,
-                },
-                Map {
-                    site: 0,
-                    container_idx: 0,
-                    key: 0,
-                    value: Null,
-                },
-                Map {
-                    site: 0,
-                    container_idx: 0,
-                    key: 0,
-                    value: Null,
-                },
-                Map {
-                    site: 0,
-                    container_idx: 0,
-                    key: 0,
-                    value: Null,
-                },
-                Map {
-                    site: 0,
-                    container_idx: 0,
-                    key: 0,
-                    value: Null,
-                },
-                Map {
-                    site: 0,
-                    container_idx: 0,
-                    key: 0,
-                    value: Null,
-                },
-                Map {
-                    site: 0,
-                    container_idx: 0,
-                    key: 0,
-                    value: Null,
-<<<<<<< HEAD
-=======
-                },
-                Map {
-                    site: 0,
-                    container_idx: 0,
-                    key: 0,
-                    value: Null,
-                },
-                Map {
-                    site: 0,
-                    container_idx: 0,
-                    key: 0,
-                    value: Null,
-                },
-                Map {
-                    site: 0,
-                    container_idx: 0,
-                    key: 0,
-                    value: Null,
-                },
-                Map {
-                    site: 0,
-                    container_idx: 0,
-                    key: 0,
-                    value: Null,
-                },
-                Map {
-                    site: 0,
-                    container_idx: 0,
-                    key: 0,
-                    value: Null,
-                },
-                Map {
-                    site: 0,
-                    container_idx: 0,
-                    key: 0,
-                    value: Null,
-                },
-                Map {
-                    site: 0,
-                    container_idx: 0,
-                    key: 0,
-                    value: Null,
-                },
-                Map {
-                    site: 0,
-                    container_idx: 0,
-                    key: 0,
-                    value: Null,
-                },
-                Map {
-                    site: 0,
-                    container_idx: 0,
-                    key: 0,
-                    value: Null,
-                },
-                Map {
-                    site: 0,
-                    container_idx: 0,
-                    key: 0,
-                    value: Null,
-                },
-                Map {
-                    site: 0,
-                    container_idx: 0,
-                    key: 0,
-                    value: Null,
-                },
-                Map {
-                    site: 0,
-                    container_idx: 0,
-                    key: 0,
-                    value: Null,
->>>>>>> dbb19bc2
+                    value: Null,
+                },
+                Map {
+                    site: 0,
+                    container_idx: 0,
+                    key: 0,
+                    value: Null,
+                },
+                Map {
+                    site: 0,
+                    container_idx: 0,
+                    key: 0,
+                    value: Null,
+                },
+                Map {
+                    site: 0,
+                    container_idx: 0,
+                    key: 0,
+                    value: Null,
+                },
+                Map {
+                    site: 0,
+                    container_idx: 0,
+                    key: 0,
+                    value: Null,
+                },
+                Map {
+                    site: 0,
+                    container_idx: 0,
+                    key: 0,
+                    value: Null,
+                },
+                Map {
+                    site: 0,
+                    container_idx: 0,
+                    key: 0,
+                    value: Null,
+                },
+                Map {
+                    site: 0,
+                    container_idx: 0,
+                    key: 0,
+                    value: Null,
+                },
+                Map {
+                    site: 0,
+                    container_idx: 0,
+                    key: 0,
+                    value: Null,
+                },
+                Map {
+                    site: 0,
+                    container_idx: 0,
+                    key: 0,
+                    value: Null,
+                },
+                Map {
+                    site: 0,
+                    container_idx: 0,
+                    key: 0,
+                    value: Null,
+                },
+                Map {
+                    site: 0,
+                    container_idx: 0,
+                    key: 0,
+                    value: Null,
+                },
+                Map {
+                    site: 0,
+                    container_idx: 0,
+                    key: 0,
+                    value: Null,
+                },
+                Map {
+                    site: 0,
+                    container_idx: 0,
+                    key: 0,
+                    value: Null,
+                },
+                Map {
+                    site: 0,
+                    container_idx: 0,
+                    key: 0,
+                    value: Null,
+                },
+                Map {
+                    site: 0,
+                    container_idx: 0,
+                    key: 0,
+                    value: Null,
+                },
+                Map {
+                    site: 0,
+                    container_idx: 0,
+                    key: 0,
+                    value: Null,
+                },
+                Map {
+                    site: 0,
+                    container_idx: 0,
+                    key: 0,
+                    value: Null,
+                },
+                Map {
+                    site: 0,
+                    container_idx: 0,
+                    key: 0,
+                    value: Null,
+                },
+                Map {
+                    site: 0,
+                    container_idx: 0,
+                    key: 0,
+                    value: Null,
+                },
+                Map {
+                    site: 0,
+                    container_idx: 0,
+                    key: 0,
+                    value: Null,
+                },
+                Map {
+                    site: 0,
+                    container_idx: 0,
+                    key: 0,
+                    value: Null,
+                },
+                Map {
+                    site: 0,
+                    container_idx: 0,
+                    key: 0,
+                    value: Null,
+                },
+                Map {
+                    site: 0,
+                    container_idx: 0,
+                    key: 0,
+                    value: Null,
+                },
+                Map {
+                    site: 0,
+                    container_idx: 0,
+                    key: 0,
+                    value: Null,
+                },
+                Map {
+                    site: 0,
+                    container_idx: 0,
+                    key: 0,
+                    value: Null,
+                },
+                Map {
+                    site: 0,
+                    container_idx: 0,
+                    key: 0,
+                    value: Null,
+                },
+                Map {
+                    site: 0,
+                    container_idx: 0,
+                    key: 0,
+                    value: Null,
+                },
+                Map {
+                    site: 0,
+                    container_idx: 0,
+                    key: 0,
+                    value: Null,
+                },
+                Map {
+                    site: 0,
+                    container_idx: 0,
+                    key: 0,
+                    value: Null,
+                },
+                Map {
+                    site: 0,
+                    container_idx: 0,
+                    key: 0,
+                    value: Null,
+                },
+                Map {
+                    site: 0,
+                    container_idx: 0,
+                    key: 0,
+                    value: Null,
+                },
+                Map {
+                    site: 0,
+                    container_idx: 0,
+                    key: 0,
+                    value: Null,
+                },
+                Map {
+                    site: 0,
+                    container_idx: 0,
+                    key: 0,
+                    value: Null,
+                },
+                Map {
+                    site: 0,
+                    container_idx: 0,
+                    key: 0,
+                    value: Null,
+                },
+                Map {
+                    site: 0,
+                    container_idx: 0,
+                    key: 0,
+                    value: Null,
+                },
+                Map {
+                    site: 0,
+                    container_idx: 0,
+                    key: 0,
+                    value: Null,
+                },
+                Map {
+                    site: 0,
+                    container_idx: 0,
+                    key: 0,
+                    value: Null,
+                },
+                Map {
+                    site: 0,
+                    container_idx: 0,
+                    key: 0,
+                    value: Null,
+                },
+                Map {
+                    site: 0,
+                    container_idx: 0,
+                    key: 0,
+                    value: Null,
+                },
+                Map {
+                    site: 0,
+                    container_idx: 0,
+                    key: 0,
+                    value: Null,
+                },
+                Map {
+                    site: 0,
+                    container_idx: 0,
+                    key: 0,
+                    value: Null,
+                },
+                Map {
+                    site: 0,
+                    container_idx: 0,
+                    key: 0,
+                    value: Null,
+                },
+                Map {
+                    site: 0,
+                    container_idx: 0,
+                    key: 0,
+                    value: Null,
+                },
+                Map {
+                    site: 0,
+                    container_idx: 0,
+                    key: 0,
+                    value: Null,
+                },
+                Map {
+                    site: 0,
+                    container_idx: 0,
+                    key: 0,
+                    value: Null,
+                },
+                Map {
+                    site: 0,
+                    container_idx: 0,
+                    key: 0,
+                    value: Null,
+                },
+                Map {
+                    site: 0,
+                    container_idx: 0,
+                    key: 0,
+                    value: Null,
+                },
+                Map {
+                    site: 0,
+                    container_idx: 0,
+                    key: 0,
+                    value: Null,
+                },
+                Map {
+                    site: 0,
+                    container_idx: 0,
+                    key: 0,
+                    value: Null,
+                },
+                Map {
+                    site: 0,
+                    container_idx: 0,
+                    key: 0,
+                    value: Null,
+                },
+                Map {
+                    site: 0,
+                    container_idx: 0,
+                    key: 0,
+                    value: Null,
                 },
             ],
             test_multi_sites,
