--- conflicted
+++ resolved
@@ -28,10 +28,7 @@
     op::{InnerContent, Op, RemoteContent, RichOp},
     prelim::Prelim,
     value::LoroValue,
-<<<<<<< HEAD
     version::PatchedVersionVector,
-=======
->>>>>>> 02f6653d
     LoroError,
 };
 
@@ -40,16 +37,10 @@
 #[derive(Debug)]
 pub struct ListContainer {
     id: ContainerID,
-<<<<<<< HEAD
-    state: RleTree<SliceRange, CumulateTreeTrait<SliceRange, 8, HeapMode>>,
-    raw_data: pool::Pool,
-    tracker: Option<Tracker>,
-=======
     pub(crate) state: RleTree<SliceRange, CumulateTreeTrait<SliceRange, 8, HeapMode>>,
     pub(crate) raw_data: pool::Pool,
-    tracker: Tracker,
+    tracker: Option<Tracker>,
     pool_mapping: Option<PoolMapping<LoroValue>>,
->>>>>>> 02f6653d
 }
 
 impl ListContainer {
@@ -398,7 +389,6 @@
         }
     }
 
-<<<<<<< HEAD
     fn tracker_init(&mut self, vv: &PatchedVersionVector) {
         match &mut self.tracker {
             Some(tracker) => {
@@ -418,21 +408,6 @@
 
     fn tracker_checkout(&mut self, vv: &PatchedVersionVector) {
         self.tracker.as_mut().unwrap().checkout(vv)
-=======
-    fn tracker_init(&mut self, vv: &crate::VersionVector) {
-        if (!vv.is_empty() || self.tracker.start_vv().is_empty())
-            && self.tracker.all_vv() >= vv
-            && vv >= self.tracker.start_vv()
-        {
-            self.tracker.checkout(vv);
-        } else {
-            self.tracker = Tracker::new(vv.clone(), Counter::MAX / 2);
-        }
->>>>>>> 02f6653d
-    }
-
-    fn tracker_checkout(&mut self, vv: &crate::VersionVector) {
-        self.tracker.checkout(vv)
     }
 
     fn track_apply(&mut self, _: &mut Hierarchy, rich_op: &RichOp, _: &mut ImportContext) {
