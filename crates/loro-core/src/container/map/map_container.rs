use fxhash::FxHashMap;

use crate::{
    container::{Container, ContainerID, ContainerType},
    id::Counter,
    log_store::LogStoreWeakRef,
    op::{InsertContent, Op, RichOp},
    op::{OpContent, RemoteOp},
    span::IdSpan,
    value::{InsertValue, LoroValue},
    version::TotalOrderStamp,
    InternalString, LogStore,
};

use super::MapSet;

/// We can only insert to Map
/// delete = set null
///
#[derive(Debug)]
pub struct MapContainer {
    id: ContainerID,
    state: FxHashMap<InternalString, ValueSlot>,
    value: Option<LoroValue>,
    store: LogStoreWeakRef,
}

#[derive(Debug)]
struct ValueSlot {
    value: InsertValue,
    order: TotalOrderStamp,
    counter: Counter,
}

impl MapContainer {
    #[inline]
    pub(crate) fn new(id: ContainerID, store: LogStoreWeakRef) -> Self {
        MapContainer {
            id,
            store,
            state: FxHashMap::default(),
            value: None,
        }
    }

<<<<<<< HEAD
    pub fn insert(&mut self, key: InternalString, value: InsertValue) {
        let self_id = &self.id;
        let m = self.store.upgrade().unwrap();
=======
    // FIXME: keep store in the struct
    pub(crate) fn insert(
        &mut self,
        key: InternalString,
        value: InsertValue,
        store: LogStoreWeakRef,
    ) {
        let self_id = self.id.clone();
        let m = store.upgrade().unwrap();
>>>>>>> 3c03538e
        let mut store = m.write();
        let client_id = store.this_client_id;
        let order = TotalOrderStamp {
            client_id,
            lamport: store.next_lamport(),
        };

        let id = store.next_id_for(client_id);
        let counter = id.counter;
        let container = store.get_container_idx(self_id).unwrap();
        store.append_local_ops(&[Op {
            counter: id.counter,
            container,
            content: OpContent::Normal {
                content: InsertContent::Dyn(Box::new(MapSet {
                    key: key.clone(),
                    value: value.clone(),
                })),
            },
        }]);

        if self.value.is_some() {
            self.value
                .as_mut()
                .unwrap()
                .as_map_mut()
                .unwrap()
                .insert(key.clone(), value.clone().into());
        }

        self.state.insert(
            key,
            ValueSlot {
                value,
                order,
                counter,
            },
        );
    }

    // FIXME: keep store in the struct
    #[inline]
<<<<<<< HEAD
    pub fn delete(&mut self, key: InternalString) {
        self.insert(key, InsertValue::Null);
=======
    pub(crate) fn delete(&mut self, key: InternalString, store: LogStoreWeakRef) {
        self.insert(key, InsertValue::Null, store);
>>>>>>> 3c03538e
    }
}

impl Container for MapContainer {
    #[inline(always)]
    fn id(&self) -> &ContainerID {
        &self.id
    }

    fn type_(&self) -> ContainerType {
        ContainerType::Map
    }

    fn apply(&mut self, id_span: IdSpan, log: &LogStore) {
        for RichOp { op, lamport, .. } in log.iter_ops_at_id_span(id_span, self.id.clone()) {
            match &op.content {
                OpContent::Normal { content } => {
                    let v: &MapSet = content.as_map().unwrap();
                    let order = TotalOrderStamp {
                        lamport,
                        client_id: id_span.client_id,
                    };
                    if let Some(slot) = self.state.get_mut(&v.key) {
                        if slot.order < order {
                            // TODO: can avoid this clone
                            slot.value = v.value.clone();
                            slot.order = order;
                        }
                    } else {
                        self.state.insert(
                            v.key.to_owned(),
                            ValueSlot {
                                value: v.value.clone(),
                                order,
                                counter: op.counter,
                            },
                        );

                        if self.value.is_some() {
                            self.value
                                .as_mut()
                                .unwrap()
                                .as_map_mut()
                                .unwrap()
                                .insert(v.key.clone(), v.value.clone().into());
                        }
                    }
                }
                _ => unreachable!(),
            }
        }
    }

    fn get_value(&mut self) -> &LoroValue {
        if self.value.is_none() {
            let mut map = FxHashMap::default();
            for (key, value) in self.state.iter() {
                map.insert(key.clone(), value.value.clone().into());
            }
            self.value = Some(LoroValue::Map(map));
        }

        self.value.as_ref().unwrap()
    }

    fn checkout_version(&mut self, _vv: &crate::version::VersionVector) {
        todo!()
    }

    fn to_export(&self, _op: &mut Op) {}

    fn to_import(&mut self, _op: &mut RemoteOp) {}
}<|MERGE_RESOLUTION|>--- conflicted
+++ resolved
@@ -43,21 +43,9 @@
         }
     }
 
-<<<<<<< HEAD
     pub fn insert(&mut self, key: InternalString, value: InsertValue) {
         let self_id = &self.id;
         let m = self.store.upgrade().unwrap();
-=======
-    // FIXME: keep store in the struct
-    pub(crate) fn insert(
-        &mut self,
-        key: InternalString,
-        value: InsertValue,
-        store: LogStoreWeakRef,
-    ) {
-        let self_id = self.id.clone();
-        let m = store.upgrade().unwrap();
->>>>>>> 3c03538e
         let mut store = m.write();
         let client_id = store.this_client_id;
         let order = TotalOrderStamp {
@@ -100,13 +88,8 @@
 
     // FIXME: keep store in the struct
     #[inline]
-<<<<<<< HEAD
     pub fn delete(&mut self, key: InternalString) {
         self.insert(key, InsertValue::Null);
-=======
-    pub(crate) fn delete(&mut self, key: InternalString, store: LogStoreWeakRef) {
-        self.insert(key, InsertValue::Null, store);
->>>>>>> 3c03538e
     }
 }
 
