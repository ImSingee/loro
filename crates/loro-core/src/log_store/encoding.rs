--- conflicted
+++ resolved
@@ -139,37 +139,11 @@
             for op in change.ops.iter() {
                 let container = op.container;
                 let op = store.to_remote_op(op);
-<<<<<<< HEAD
                 for content in op.contents.into_iter() {
                     let content = content.into_normal().unwrap();
                     let (prop, gc, value) = match content {
                         crate::op::Content::Container(_) => {
                             todo!();
-=======
-                let content = op.content.into_normal().unwrap();
-                let (prop, value) = match content {
-                    crate::op::Content::Container(_) => {
-                        todo!();
-                    }
-                    crate::op::Content::Map(MapSet { key, value }) => (
-                        *key_to_idx.entry(key.clone()).or_insert_with(|| {
-                            keys.push(key);
-                            keys.len() - 1
-                        }),
-                        value,
-                    ),
-                    crate::op::Content::List(list) => match list {
-                        ListOp::Insert { slice, pos } => (
-                            pos,
-                            match slice {
-                                ListSlice::RawData(v) => v.into(),
-                                ListSlice::RawStr(s) => s.as_str().into(),
-                                _ => unreachable!(),
-                            },
-                        ),
-                        ListOp::Delete(span) => {
-                            (span.pos as usize, LoroValue::I32(span.len as i32))
->>>>>>> 5ec8752d
                         }
                         crate::op::Content::Map(MapSet { key, value }) => (
                             *key_to_idx.entry(key.clone()).or_insert_with(|| {
@@ -268,6 +242,7 @@
                 container,
                 prop,
                 value,
+                gc,
             } = op;
             let container_id = containers[container as usize].clone();
 
