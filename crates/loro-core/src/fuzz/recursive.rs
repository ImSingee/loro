use std::{cell::RefCell, collections::HashSet, fmt::Debug, rc::Rc};

use arbitrary::Arbitrary;
use enum_as_inner::EnumAsInner;
use fxhash::FxHashMap;
use tabled::{TableIteratorExt, Tabled};

use crate::{
    array_mut_ref,
    container::{registry::ContainerWrapper, ContainerID},
    event::Diff,
    id::ClientID,
    log_store::{EncodeConfig, EncodeMode},
    ContainerType, List, LoroCore, LoroValue, Map, Text,
};

#[derive(Arbitrary, EnumAsInner, Clone, PartialEq, Eq, Debug)]
pub enum Action {
    Map {
        site: u8,
        container_idx: u8,
        key: u8,
        value: FuzzValue,
    },
    List {
        site: u8,
        container_idx: u8,
        key: u8,
        value: FuzzValue,
    },
    Text {
        site: u8,
        container_idx: u8,
        pos: u8,
        value: u16,
        is_del: bool,
    },
    Sync {
        from: u8,
        to: u8,
    },
    SyncAll,
}

struct Actor {
    loro: LoroCore,
    value_tracker: Rc<RefCell<LoroValue>>,
    map_tracker: Rc<RefCell<FxHashMap<String, LoroValue>>>,
    list_tracker: Rc<RefCell<Vec<LoroValue>>>,
    text_tracker: Rc<RefCell<String>>,
    map_containers: Vec<Map>,
    list_containers: Vec<List>,
    text_containers: Vec<Text>,
}

impl Actor {
    fn new(id: ClientID) -> Self {
        let mut actor = Actor {
            loro: LoroCore::new(Default::default(), Some(id)),
            value_tracker: Rc::new(RefCell::new(LoroValue::Map(Default::default()))),
            map_tracker: Default::default(),
            list_tracker: Default::default(),
            text_tracker: Default::default(),
            map_containers: Default::default(),
            list_containers: Default::default(),
            text_containers: Default::default(),
        };

        let root_value = Rc::clone(&actor.value_tracker);
        actor.loro.subscribe_deep(Box::new(move |event| {
            let mut root_value = root_value.borrow_mut();
            root_value.apply(&event.relative_path, &event.diff);
        }));

        let log_store = actor.loro.log_store.write().unwrap();
        let mut hierarchy = log_store.hierarchy.try_lock().unwrap();
        let text = Rc::clone(&actor.text_tracker);
        hierarchy.subscribe(
            &ContainerID::new_root("text", ContainerType::Text),
            Box::new(move |event| {
                let mut text = text.borrow_mut();
                for diff in event.diff.iter() {
                    match diff {
                        Diff::Text(delta) => {
                            let mut index = 0;
                            for item in delta.iter() {
                                match item {
                                    crate::delta::DeltaItem::Retain { len, meta: _ } => {
                                        index += len;
                                    }
                                    crate::delta::DeltaItem::Insert { value, meta: _ } => {
                                        text.insert_str(index, value);
                                        index += value.len();
                                    }
                                    crate::delta::DeltaItem::Delete(len) => {
                                        text.drain(index..index + *len);
                                    }
                                }
                            }
                        }
                        _ => unreachable!(),
                    }
                }
            }),
            false,
        );

        let map = Rc::clone(&actor.map_tracker);
        hierarchy.subscribe(
            &ContainerID::new_root("map", ContainerType::Map),
            Box::new(move |event| {
                let mut map = map.borrow_mut();
                for diff in event.diff.iter() {
                    match diff {
                        Diff::Map(map_diff) => {
                            for (key, value) in map_diff.added.iter() {
                                map.insert(key.to_string(), value.clone());
                            }
                            for key in map_diff.deleted.iter() {
                                map.remove(&key.to_string());
                            }
                            for (key, value) in map_diff.updated.iter() {
                                map.insert(key.to_string(), value.new.clone());
                            }
                        }
                        _ => unreachable!(),
                    }
                }
            }),
            false,
        );

        let list = Rc::clone(&actor.list_tracker);
        hierarchy.subscribe(
            &ContainerID::new_root("list", ContainerType::List),
            Box::new(move |event| {
                let mut list = list.borrow_mut();
                for diff in event.diff.iter() {
                    match diff {
                        Diff::List(delta) => {
                            let mut index = 0;
                            for item in delta.iter() {
                                match item {
                                    crate::delta::DeltaItem::Retain { len, meta: _ } => {
                                        index += len;
                                    }
                                    crate::delta::DeltaItem::Insert { value, meta: _ } => {
                                        for v in value {
                                            list.insert(index, v.clone());
                                            index += 1;
                                        }
                                    }
                                    crate::delta::DeltaItem::Delete(len) => {
                                        list.drain(index..index + *len);
                                    }
                                }
                            }
                        }
                        _ => unreachable!(),
                    }
                }
            }),
            false,
        );

        drop(hierarchy);
        drop(log_store);
        actor.text_containers.push(actor.loro.get_text("text"));
        actor.map_containers.push(actor.loro.get_map("map"));
        actor.list_containers.push(actor.loro.get_list("list"));
        actor
    }
}

#[derive(Arbitrary, Clone, Debug, PartialEq, Eq)]
pub enum FuzzValue {
    Null,
    I32(i32),
    Container(ContainerType),
}

impl From<FuzzValue> for LoroValue {
    fn from(v: FuzzValue) -> Self {
        match v {
            FuzzValue::Null => LoroValue::Null,
            FuzzValue::I32(i) => LoroValue::I32(i),
            FuzzValue::Container(_) => unreachable!(),
        }
    }
}

impl Tabled for Action {
    const LENGTH: usize = 5;

    fn fields(&self) -> Vec<std::borrow::Cow<'_, str>> {
        match self {
            Action::Sync { from, to } => vec![
                "sync".into(),
                format!("{} to {}", from, to).into(),
                "".into(),
                "".into(),
                "".into(),
            ],
            Action::SyncAll => vec!["sync all".into(), "".into(), "".into(), "".into()],
            Action::Map {
                site,
                container_idx,
                key,
                value,
            } => vec![
                "map".into(),
                format!("{}", site).into(),
                format!("{}", container_idx).into(),
                format!("{}", key).into(),
                format!("{:?}", value).into(),
            ],
            Action::List {
                site,
                container_idx,
                key,
                value,
            } => vec![
                "list".into(),
                format!("{}", site).into(),
                format!("{}", container_idx).into(),
                format!("{}", key).into(),
                format!("{:?}", value).into(),
            ],
            Action::Text {
                site,
                container_idx,
                pos,
                value,
                is_del,
            } => vec![
                "text".into(),
                format!("{}", site).into(),
                format!("{}", container_idx).into(),
                format!("{}", pos).into(),
                format!("{}{}", if *is_del { "Delete " } else { "" }, value).into(),
            ],
        }
    }

    fn headers() -> Vec<std::borrow::Cow<'static, str>> {
        vec![
            "type".into(),
            "site".into(),
            "container".into(),
            "prop".into(),
            "value".into(),
        ]
    }
}

trait Actionable {
    fn apply_action(&mut self, action: &Action);
    fn preprocess(&mut self, action: &mut Action);
}

impl Actor {
    fn add_new_container(&mut self, new: ContainerID) {
        match new.container_type() {
            ContainerType::Text => self.text_containers.push(self.loro.get_text(new)),
            ContainerType::Map => self.map_containers.push(self.loro.get_map(new)),
            ContainerType::List => self.list_containers.push(self.loro.get_list(new)),
        }
    }
}

impl Actionable for Vec<Actor> {
    fn preprocess(&mut self, action: &mut Action) {
        let max_users = self.len() as u8;
        match action {
            Action::Sync { from, to } => {
                *from %= max_users;
                *to %= max_users;
                if to == from {
                    *to = (*to + 1) % max_users;
                }
            }
            Action::SyncAll => {}
            Action::Map {
                site,
                container_idx,
                ..
            } => {
                *site %= max_users;
                *container_idx %= self[*site as usize].map_containers.len().max(1) as u8;
            }
            Action::List {
                site,
                container_idx,
                key,
                value,
            } => {
                *site %= max_users;
                *container_idx %= self[*site as usize].list_containers.len().max(1) as u8;
                if let Some(list) = self[*site as usize]
                    .list_containers
                    .get(*container_idx as usize)
                {
                    *key %= (list.len() as u8).max(1);
                    if *value == FuzzValue::Null && list.is_empty() {
                        // no value, cannot delete
                        *value = FuzzValue::I32(1);
                    }
                } else {
                    if *value == FuzzValue::Null {
                        *value = FuzzValue::I32(1);
                    }
                    *key = 0;
                }
            }
            Action::Text {
                site,
                container_idx,
                pos,
                value,
                is_del,
            } => {
                *site %= max_users;
                *container_idx %= self[*site as usize].text_containers.len().max(1) as u8;
                if let Some(text) = self[*site as usize]
                    .text_containers
                    .get(*container_idx as usize)
                {
                    *pos %= (text.len() as u8).max(1);
                    if *is_del {
                        *value &= 0x1f;
                        *value = (*value).min(text.len() as u16 - (*pos) as u16);
                    }
                } else {
                    *is_del = false;
                    *pos = 0;
                }
            }
        }
    }

    fn apply_action(&mut self, action: &Action) {
        match action {
            Action::Sync { from, to } => {
                let (a, b) = array_mut_ref!(self, [*from as usize, *to as usize]);
                let mut visited = HashSet::new();
                a.map_containers.iter().for_each(|x| {
                    visited.insert(x.id());
                });
                a.list_containers.iter().for_each(|x| {
                    visited.insert(x.id());
                });
                a.text_containers.iter().for_each(|x| {
                    visited.insert(x.id());
                });

                a.loro.import(b.loro.export(a.loro.vv_cloned()));
                b.loro.import(a.loro.export(b.loro.vv_cloned()));

                b.map_containers.iter().for_each(|x| {
                    let id = x.id();
                    if !visited.contains(&id) {
                        visited.insert(id.clone());
                        a.map_containers.push(a.loro.get_map(id))
                    }
                });
                b.list_containers.iter().for_each(|x| {
                    let id = x.id();
                    if !visited.contains(&id) {
                        visited.insert(id.clone());
                        a.list_containers.push(a.loro.get_list(id))
                    }
                });
                b.text_containers.iter().for_each(|x| {
                    let id = x.id();
                    if !visited.contains(&id) {
                        visited.insert(id.clone());
                        a.text_containers.push(a.loro.get_text(id))
                    }
                });

                b.map_containers = a
                    .map_containers
                    .iter()
                    .map(|x| b.loro.get_map(x.id()))
                    .collect();
                b.list_containers = a
                    .list_containers
                    .iter()
                    .map(|x| b.loro.get_list(x.id()))
                    .collect();
                b.text_containers = a
                    .text_containers
                    .iter()
                    .map(|x| b.loro.get_text(x.id()))
                    .collect();
            }
            Action::SyncAll => {
                let mut visited = HashSet::new();
                let a = &mut self[0];
                a.map_containers.iter().for_each(|x| {
                    visited.insert(x.id());
                });
                a.list_containers.iter().for_each(|x| {
                    visited.insert(x.id());
                });
                a.text_containers.iter().for_each(|x| {
                    visited.insert(x.id());
                });

                for i in 1..self.len() {
                    let (a, b) = array_mut_ref!(self, [0, i]);
                    a.loro.import(b.loro.export(a.loro.vv_cloned()));
                    b.map_containers.iter().for_each(|x| {
                        let id = x.id();
                        if !visited.contains(&id) {
                            visited.insert(id.clone());
                            a.map_containers.push(a.loro.get_map(id))
                        }
                    });
                    b.list_containers.iter().for_each(|x| {
                        let id = x.id();
                        if !visited.contains(&id) {
                            visited.insert(id.clone());
                            a.list_containers.push(a.loro.get_list(id))
                        }
                    });
                    b.text_containers.iter().for_each(|x| {
                        let id = x.id();
                        if !visited.contains(&id) {
                            visited.insert(id.clone());
                            a.text_containers.push(a.loro.get_text(id))
                        }
                    });
                }

                for i in 1..self.len() {
                    let (a, b) = array_mut_ref!(self, [0, i]);
                    b.loro.import(a.loro.export(b.loro.vv_cloned()));
                    b.map_containers = a
                        .map_containers
                        .iter()
                        .map(|x| b.loro.get_map(x.id()))
                        .collect();
                    b.list_containers = a
                        .list_containers
                        .iter()
                        .map(|x| b.loro.get_list(x.id()))
                        .collect();
                    b.text_containers = a
                        .text_containers
                        .iter()
                        .map(|x| b.loro.get_text(x.id()))
                        .collect();
                }
            }
            Action::Map {
                site,
                container_idx,
                key,
                value,
            } => {
                let actor = &mut self[*site as usize];
                let container = actor.map_containers.get_mut(*container_idx as usize);
                let container = if let Some(container) = container {
                    container
                } else {
                    let map = actor.loro.get_map("map");
                    actor.map_containers.push(map);
                    &mut actor.map_containers[0]
                };

                match value {
                    FuzzValue::Null => {
                        container.delete(&actor.loro, &key.to_string()).unwrap();
                    }
                    FuzzValue::I32(i) => {
                        container.insert(&actor.loro, &key.to_string(), *i).unwrap();
                    }
                    FuzzValue::Container(c) => {
                        let new = container
                            .insert(&actor.loro, &key.to_string(), *c)
                            .unwrap()
                            .unwrap();
                        actor.add_new_container(new);
                    }
                }
            }
            Action::List {
                site,
                container_idx,
                key,
                value,
            } => {
                let actor = &mut self[*site as usize];
                let container = actor.list_containers.get_mut(*container_idx as usize);
                let container = if container.is_none() {
                    let list = actor.loro.get_list("list");
                    actor.list_containers.push(list);
                    &mut actor.list_containers[0]
                } else {
                    #[allow(clippy::unnecessary_unwrap)]
                    container.unwrap()
                };

                match value {
                    FuzzValue::Null => {
                        container.delete(&actor.loro, *key as usize, 1).unwrap();
                    }
                    FuzzValue::I32(i) => {
                        container.insert(&actor.loro, *key as usize, *i).unwrap();
                    }
                    FuzzValue::Container(c) => {
                        let new = container
                            .insert(&actor.loro, *key as usize, *c)
                            .unwrap()
                            .unwrap();
                        actor.add_new_container(new)
                    }
                }
            }
            Action::Text {
                site,
                container_idx,
                pos,
                value,
                is_del,
            } => {
                let actor = &mut self[*site as usize];
                let container = actor.text_containers.get_mut(*container_idx as usize);
                let container = if let Some(container) = container {
                    container
                } else {
                    let text = actor.loro.get_text("text");
                    actor.text_containers.push(text);
                    &mut actor.text_containers[0]
                };
                if *is_del {
                    container
                        .delete(&actor.loro, *pos as usize, *value as usize)
                        .unwrap();
                } else {
                    container
                        .insert(&actor.loro, *pos as usize, &(format!("[{}]", value)))
                        .unwrap();
                }
            }
        }
    }
}

fn assert_value_eq(a: &LoroValue, b: &LoroValue) {
    match (a, b) {
        (LoroValue::Map(a), LoroValue::Map(b)) => {
            for (k, v) in a.iter() {
                let is_empty = match v {
                    LoroValue::String(s) => s.is_empty(),
                    LoroValue::List(l) => l.is_empty(),
                    LoroValue::Map(m) => m.is_empty(),
                    _ => false,
                };
                if is_empty {
                    continue;
                }

                assert_value_eq(v, b.get(k).unwrap());
            }

            for (k, v) in b.iter() {
                let is_empty = match v {
                    LoroValue::String(s) => s.is_empty(),
                    LoroValue::List(l) => l.is_empty(),
                    LoroValue::Map(m) => m.is_empty(),
                    _ => false,
                };
                if is_empty {
                    continue;
                }

                assert_value_eq(v, a.get(k).unwrap());
            }
        }
        (a, b) => assert_eq!(a, b),
    }
}

fn check_eq(a_actor: &mut Actor, b_actor: &mut Actor) {
    let a_doc = &mut a_actor.loro;
    let b_doc = &mut b_actor.loro;
    let a_result = a_doc.to_json();
    debug_log::debug_log!("{}", a_result.to_json_pretty());
    assert_eq!(&a_result, &b_doc.to_json());
    assert_value_eq(&a_result, &a_actor.value_tracker.borrow());

    let a = a_doc.get_text("text");
    let value_a = a.get_value();
    assert_eq!(
        &**value_a.as_string().unwrap(),
        &*a_actor.text_tracker.borrow(),
    );

    let a = a_doc.get_map("map");
    let value_a = a.get_value();
    assert_eq!(&**value_a.as_map().unwrap(), &*a_actor.map_tracker.borrow());

    let a = a_doc.get_list("list");
    let value_a = a.get_value();
    assert_eq!(
        &**value_a.as_list().unwrap(),
        &*a_actor.list_tracker.borrow(),
    );
}

fn check_synced(sites: &mut [Actor]) {
    for i in 0..sites.len() - 1 {
        for j in i + 1..sites.len() {
            debug_log::group!("checking {} with {}", i, j);
            let (a, b) = array_mut_ref!(sites, [i, j]);
            let a_doc = &mut a.loro;
            let b_doc = &mut b.loro;
            a_doc
<<<<<<< HEAD
                .import_updates(&b_doc.export_updates(&a_doc.vv_cloned()).unwrap())
                .unwrap();
            b_doc
                .import_updates(&a_doc.export_updates(&b_doc.vv_cloned()).unwrap())
=======
                .decode(
                    &b_doc
                        .encode(EncodeConfig::new(EncodeMode::Updates(a_doc.vv()), None))
                        .unwrap(),
                )
                .unwrap();
            b_doc
                .decode(
                    &a_doc
                        .encode(EncodeConfig::new(EncodeMode::Updates(b_doc.vv()), None))
                        .unwrap(),
                )
>>>>>>> af29f7e2
                .unwrap();
            check_eq(a, b);
            debug_log::group_end!();
        }
    }
}

pub fn normalize(site_num: u8, actions: &mut [Action]) -> Vec<Action> {
    let mut sites = Vec::new();
    for i in 0..site_num {
        sites.push(Actor::new(i as u64));
    }

    let mut applied = Vec::new();
    for action in actions.iter_mut() {
        sites.preprocess(action);
        applied.push(action.clone());
        let sites_ptr: usize = &mut sites as *mut _ as usize;
        #[allow(clippy::blocks_in_if_conditions)]
        if std::panic::catch_unwind(|| {
            // SAFETY: Test
            let sites = unsafe { &mut *(sites_ptr as *mut Vec<_>) };
            sites.apply_action(&action.clone());
        })
        .is_err()
        {
            break;
        }
    }

    println!("{}", applied.clone().table());
    applied
}

pub fn test_multi_sites(site_num: u8, actions: &mut [Action]) {
    let mut sites = Vec::new();
    for i in 0..site_num {
        sites.push(Actor::new(i as u64));
    }

    let mut applied = Vec::new();
    for action in actions.iter_mut() {
        sites.preprocess(action);
        applied.push(action.clone());
        debug_log::debug_log!("\n{}", (&applied).table());
        sites.apply_action(action);
    }

    // println!("{}", actions.table());
    debug_log::group!("check synced");
    check_synced(&mut sites);
    debug_log::group_end!();
}

#[cfg(test)]
mod failed_tests {
    use crate::fuzz::minify_error;
    use crate::tests::PROPTEST_FACTOR_10;

    use super::normalize;
    use super::test_multi_sites;
    use super::Action;
    use super::Action::*;
    use super::FuzzValue::*;
    use arbtest::arbitrary::{self, Unstructured};

    fn prop(u: &mut Unstructured<'_>, site_num: u8) -> arbitrary::Result<()> {
        let xs = u.arbitrary::<Vec<Action>>()?;
        if let Err(e) = std::panic::catch_unwind(|| {
            test_multi_sites(site_num, &mut xs.clone());
        }) {
            dbg!(xs);
            println!("{:?}", e);
            panic!()
        } else {
            Ok(())
        }
    }

    #[test]
    fn notify_causal_order_check() {
        test_multi_sites(
            5,
            &mut [
                Text {
                    site: 1,
                    container_idx: 0,
                    pos: 0,
                    value: 38912,
                    is_del: false,
                },
                Map {
                    site: 0,
                    container_idx: 0,
                    key: 0,
                    value: Null,
                },
                Map {
                    site: 0,
                    container_idx: 0,
                    key: 0,
                    value: Null,
                },
                Map {
                    site: 0,
                    container_idx: 0,
                    key: 0,
                    value: Null,
                },
                Map {
                    site: 0,
                    container_idx: 0,
                    key: 0,
                    value: Null,
                },
                Map {
                    site: 0,
                    container_idx: 0,
                    key: 0,
                    value: Null,
                },
                Map {
                    site: 0,
                    container_idx: 0,
                    key: 0,
                    value: Null,
                },
                Map {
                    site: 0,
                    container_idx: 0,
                    key: 138,
                    value: Container(C::List),
                },
                List {
                    site: 4,
                    container_idx: 0,
                    key: 0,
                    value: I32(1),
                },
                List {
                    site: 0,
                    container_idx: 0,
                    key: 0,
                    value: Container(C::List),
                },
                SyncAll,
            ],
        )
    }

    #[test]
    fn test() {
        arbtest::builder()
            .budget_ms((100 * PROPTEST_FACTOR_10 * PROPTEST_FACTOR_10) as u64)
            .run(|u| prop(u, 2))
    }

    #[test]
    fn test_3sites() {
        arbtest::builder()
            .budget_ms((100 * PROPTEST_FACTOR_10 * PROPTEST_FACTOR_10) as u64)
            .run(|u| prop(u, 3))
    }
    #[test]
    fn deleted_container() {
        test_multi_sites(
            5,
            &mut [
                Map {
                    site: 0,
                    container_idx: 0,
                    key: 0,
                    value: Container(C::List),
                },
                SyncAll,
                List {
                    site: 4,
                    container_idx: 0,
                    key: 0,
                    value: I32(-1734829928),
                },
                Map {
                    site: 0,
                    container_idx: 0,
                    key: 0,
                    value: Null,
                },
            ],
        )
    }

    #[test]
    fn should_notify() {
        test_multi_sites(
            5,
            &mut [
                Map {
                    site: 0,
                    container_idx: 0,
                    key: 0,
                    value: Container(C::Text),
                },
                Map {
                    site: 0,
                    container_idx: 0,
                    key: 0,
                    value: Null,
                },
                SyncAll,
                Text {
                    site: 4,
                    container_idx: 0,
                    pos: 0,
                    value: 39064,
                    is_del: false,
                },
            ],
        );
    }

    #[test]
    fn hierarchy() {
        test_multi_sites(
            5,
            &mut [
                Map {
                    site: 0,
                    container_idx: 0,
                    key: 255,
                    value: Container(C::Text),
                },
                Map {
                    site: 3,
                    container_idx: 0,
                    key: 255,
                    value: Container(C::Text),
                },
                SyncAll,
                Text {
                    site: 2,
                    container_idx: 0,
                    pos: 0,
                    value: 39064,
                    is_del: false,
                },
                Text {
                    site: 4,
                    container_idx: 0,
                    pos: 0,
                    value: 39064,
                    is_del: false,
                },
            ],
        )
    }

    #[test]
    fn apply_directly() {
        test_multi_sites(
            5,
            &mut [
                Map {
                    site: 0,
                    container_idx: 0,
                    key: 0,
                    value: Container(C::Text),
                },
                Map {
                    site: 0,
                    container_idx: 0,
                    key: 0,
                    value: Null,
                },
                SyncAll,
                Text {
                    site: 4,
                    container_idx: 0,
                    pos: 0,
                    value: 39064,
                    is_del: false,
                },
                Text {
                    site: 2,
                    container_idx: 0,
                    pos: 0,
                    value: 39064,
                    is_del: false,
                },
                SyncAll,
                Text {
                    site: 2,
                    container_idx: 0,
                    pos: 5,
                    value: 39064,
                    is_del: false,
                },
            ],
        )
    }

    #[test]
    fn find_path_for_deleted_container() {
        test_multi_sites(
            5,
            &mut [
                Map {
                    site: 0,
                    container_idx: 0,
                    key: 0,
                    value: Container(C::Map),
                },
                SyncAll,
                Map {
                    site: 0,
                    container_idx: 0,
                    key: 0,
                    value: Container(C::List),
                },
                Map {
                    site: 1,
                    container_idx: 1,
                    key: 255,
                    value: Container(C::List),
                },
                Map {
                    site: 4,
                    container_idx: 1,
                    key: 9,
                    value: Null,
                },
            ],
        )
    }

    #[test]
    fn path_issue() {
        test_multi_sites(
            2,
            &mut [
                List {
                    site: 1,
                    container_idx: 0,
                    key: 0,
                    value: Container(C::List),
                },
                List {
                    site: 1,
                    container_idx: 1,
                    key: 0,
                    value: Container(C::List),
                },
                List {
                    site: 1,
                    container_idx: 0,
                    key: 0,
                    value: Container(C::List),
                },
            ],
        )
    }

    #[test]
    fn cannot_skip_ops_from_deleted_container_due_to_this_case() {
        test_multi_sites(
            5,
            &mut [
                List {
                    site: 1,
                    container_idx: 0,
                    key: 0,
                    value: Container(C::List),
                },
                Map {
                    site: 0,
                    container_idx: 0,
                    key: 2,
                    value: Container(C::List),
                },
                SyncAll,
                Map {
                    site: 0,
                    container_idx: 0,
                    key: 255,
                    value: Container(C::List),
                },
                SyncAll,
                Map {
                    site: 0,
                    container_idx: 0,
                    key: 255,
                    value: Container(C::List),
                },
                List {
                    site: 3,
                    container_idx: 3,
                    key: 0,
                    value: Container(C::List),
                },
                List {
                    site: 1,
                    container_idx: 3,
                    key: 0,
                    value: Container(C::List),
                },
                SyncAll,
                List {
                    site: 0,
                    container_idx: 3,
                    key: 0,
                    value: Container(C::Map),
                },
                List {
                    site: 1,
                    container_idx: 3,
                    key: 1,
                    value: Container(C::Map),
                },
            ],
        )
    }

    #[test]
    fn map_apply() {
        test_multi_sites(
            5,
            &mut [
                Text {
                    site: 2,
                    container_idx: 0,
                    pos: 0,
                    value: 39064,
                    is_del: false,
                },
                List {
                    site: 0,
                    container_idx: 0,
                    key: 0,
                    value: Container(C::Map),
                },
                Map {
                    site: 0,
                    container_idx: 1,
                    key: 255,
                    value: Container(C::Map),
                },
            ],
        )
    }

    #[test]
    fn maybe_because_of_hierarchy() {
        test_multi_sites(
            5,
            &mut [
                List {
                    site: 1,
                    container_idx: 0,
                    key: 0,
                    value: Container(C::Text),
                },
                List {
                    site: 1,
                    container_idx: 0,
                    key: 0,
                    value: Container(C::Text),
                },
                Sync { from: 1, to: 2 },
                List {
                    site: 2,
                    container_idx: 0,
                    key: 0,
                    value: Null,
                },
                Sync { from: 1, to: 2 },
                Text {
                    site: 1,
                    container_idx: 2,
                    pos: 0,
                    value: 45232,
                    is_del: false,
                },
            ],
        )
    }

    #[test]
    fn checkout_error() {
        test_multi_sites(
            2,
            &mut [
                Map {
                    site: 0,
                    container_idx: 0,
                    key: 0,
                    value: Null,
                },
                List {
                    site: 1,
                    container_idx: 0,
                    key: 0,
                    value: I32(1),
                },
                List {
                    site: 0,
                    container_idx: 0,
                    key: 0,
                    value: Container(C::List),
                },
            ],
        )
    }

    #[test]
    fn unknown() {
        test_multi_sites(
            5,
            &mut [
                Text {
                    site: 2,
                    container_idx: 0,
                    pos: 0,
                    value: 39064,
                    is_del: false,
                },
                Text {
                    site: 2,
                    container_idx: 0,
                    pos: 5,
                    value: 152,
                    is_del: false,
                },
                Sync { from: 2, to: 3 },
                Text {
                    site: 3,
                    container_idx: 0,
                    pos: 10,
                    value: 2,
                    is_del: true,
                },
                Text {
                    site: 2,
                    container_idx: 0,
                    pos: 0,
                    value: 39064,
                    is_del: false,
                },
                Sync { from: 2, to: 3 },
                Text {
                    site: 2,
                    container_idx: 0,
                    pos: 16,
                    value: 39064,
                    is_del: false,
                },
                Text {
                    site: 2,
                    container_idx: 0,
                    pos: 8,
                    value: 39064,
                    is_del: false,
                },
                Text {
                    site: 2,
                    container_idx: 0,
                    pos: 28,
                    value: 39064,
                    is_del: false,
                },
                Text {
                    site: 2,
                    container_idx: 0,
                    pos: 0,
                    value: 39064,
                    is_del: false,
                },
                Text {
                    site: 2,
                    container_idx: 0,
                    pos: 41,
                    value: 45232,
                    is_del: false,
                },
                Sync { from: 1, to: 2 },
                Text {
                    site: 2,
                    container_idx: 0,
                    pos: 48,
                    value: 39064,
                    is_del: false,
                },
                List {
                    site: 1,
                    container_idx: 0,
                    key: 0,
                    value: I32(-1734829928),
                },
            ],
        )
    }

    #[test]
    fn list_slice_err() {
        test_multi_sites(
            5,
            &mut [
                List {
                    site: 1,
                    container_idx: 0,
                    key: 0,
                    value: I32(1499488352),
                },
                List {
                    site: 1,
                    container_idx: 0,
                    key: 0,
                    value: I32(-1734844320),
                },
                List {
                    site: 1,
                    container_idx: 0,
                    key: 1,
                    value: Container(C::List),
                },
                SyncAll,
                List {
                    site: 1,
                    container_idx: 1,
                    key: 0,
                    value: Container(C::Map),
                },
                List {
                    site: 0,
                    container_idx: 0,
                    key: 0,
                    value: Null,
                },
            ],
        )
    }

    use super::ContainerType as C;
    #[test]
    fn to_minify() {
        minify_error(
            5,
            vec![
                Text {
                    site: 2,
                    container_idx: 0,
                    pos: 0,
                    value: 39064,
                    is_del: false,
                },
                Text {
                    site: 2,
                    container_idx: 0,
                    pos: 5,
                    value: 152,
                    is_del: false,
                },
                Sync { from: 2, to: 3 },
                Text {
                    site: 3,
                    container_idx: 0,
                    pos: 10,
                    value: 2,
                    is_del: true,
                },
                Text {
                    site: 2,
                    container_idx: 0,
                    pos: 0,
                    value: 39064,
                    is_del: false,
                },
                Sync { from: 2, to: 3 },
                Text {
                    site: 2,
                    container_idx: 0,
                    pos: 16,
                    value: 39064,
                    is_del: false,
                },
                Text {
                    site: 2,
                    container_idx: 0,
                    pos: 8,
                    value: 39064,
                    is_del: false,
                },
                Text {
                    site: 2,
                    container_idx: 0,
                    pos: 28,
                    value: 39064,
                    is_del: false,
                },
                Text {
                    site: 2,
                    container_idx: 0,
                    pos: 0,
                    value: 39064,
                    is_del: false,
                },
                Text {
                    site: 2,
                    container_idx: 0,
                    pos: 41,
                    value: 45232,
                    is_del: false,
                },
                Sync { from: 1, to: 2 },
                Text {
                    site: 2,
                    container_idx: 0,
                    pos: 48,
                    value: 39064,
                    is_del: false,
                },
                List {
                    site: 1,
                    container_idx: 0,
                    key: 0,
                    value: I32(-1734829928),
                },
            ],
            test_multi_sites,
            normalize,
        )
    }

    #[ctor::ctor]
    fn init_color_backtrace() {
        color_backtrace::install();
    }
}<|MERGE_RESOLUTION|>--- conflicted
+++ resolved
@@ -618,25 +618,24 @@
             let a_doc = &mut a.loro;
             let b_doc = &mut b.loro;
             a_doc
-<<<<<<< HEAD
-                .import_updates(&b_doc.export_updates(&a_doc.vv_cloned()).unwrap())
-                .unwrap();
-            b_doc
-                .import_updates(&a_doc.export_updates(&b_doc.vv_cloned()).unwrap())
-=======
                 .decode(
                     &b_doc
-                        .encode(EncodeConfig::new(EncodeMode::Updates(a_doc.vv()), None))
+                        .encode(EncodeConfig::new(
+                            EncodeMode::Updates(a_doc.vv_cloned()),
+                            None,
+                        ))
                         .unwrap(),
                 )
                 .unwrap();
             b_doc
                 .decode(
                     &a_doc
-                        .encode(EncodeConfig::new(EncodeMode::Updates(b_doc.vv()), None))
+                        .encode(EncodeConfig::new(
+                            EncodeMode::Updates(b_doc.vv_cloned()),
+                            None,
+                        ))
                         .unwrap(),
                 )
->>>>>>> af29f7e2
                 .unwrap();
             check_eq(a, b);
             debug_log::group_end!();
