//! CRDT [Container]. Each container may have different CRDT type [ContainerType].
//! Each [Op] has an associated container. It's the [Container]'s responsibility to
//! calculate the state from the [Op]s.
//!
//! Every [Container] can take a [Snapshot], which contains [crate::LoroValue] that describes the state.
//!
use crate::{
    event::{Observer, SubscriptionID},
    hierarchy::Hierarchy,
    log_store::ImportContext,
    op::{InnerContent, RemoteContent, RichOp},
<<<<<<< HEAD
    version::{PatchedVersionVector, VersionVector},
=======
    version::VersionVector,
>>>>>>> 02f6653d
    InternalString, LoroError, LoroValue, ID,
};

use serde::{Deserialize, Serialize};
use smallvec::SmallVec;

use std::{
    any::Any,
    fmt::{Debug, Display},
};

use self::pool_mapping::StateContent;

pub mod pool_mapping;
pub mod registry;

pub mod list;
pub mod map;
mod pool;
pub mod text;

// Note: It will be encoded into binary format, so the order of its fields should not be changed.
#[cfg_attr(feature = "test_utils", derive(arbitrary::Arbitrary))]
#[derive(Debug, PartialEq, Eq, Hash, Clone, Copy, Serialize, Deserialize)]
pub enum ContainerType {
    /// See [`crate::text::TextContent`]
    Text,
    Map,
    List,
    // TODO: Users can define their own container types.
    // Custom(u16),
}

impl Display for ContainerType {
    fn fmt(&self, f: &mut std::fmt::Formatter<'_>) -> std::fmt::Result {
        f.write_str(match self {
            ContainerType::Text => "Text",
            ContainerType::Map => "Map",
            ContainerType::List => "List",
        })
    }
}

impl TryFrom<&str> for ContainerType {
    type Error = LoroError;

    fn try_from(value: &str) -> Result<Self, Self::Error> {
        match value {
            "Text" => Ok(ContainerType::Text),
            "Map" => Ok(ContainerType::Map),
            "List" => Ok(ContainerType::List),
            _ => Err(LoroError::DecodeError(
                ("Unknown container type".to_string() + value).into(),
            )),
        }
    }
}

pub trait Container: Debug + Any + Unpin {
    fn id(&self) -> &ContainerID;
    fn type_(&self) -> ContainerType;
    fn get_value(&self) -> LoroValue;
<<<<<<< HEAD
=======

    /// Initialize the pool mapping in current state for this container
    fn initialize_pool_mapping(&mut self);

    /// Encode and release the pool mapping, and return the encoded bytes.
    fn encode_and_release_pool_mapping(&mut self) -> StateContent;

    /// Convert an op content to new op content(s) that includes the data of the new state of the pool mapping.
    fn to_export_snapshot(
        &mut self,
        content: &InnerContent,
        gc: bool,
    ) -> SmallVec<[InnerContent; 1]>;

    /// Decode the pool mapping from the bytes and apply it to the container.
    fn to_import_snapshot(&mut self, state_content: StateContent);
>>>>>>> 02f6653d

    /// convert an op content to exported format that includes the raw data
    fn to_export(&mut self, content: InnerContent, gc: bool) -> SmallVec<[RemoteContent; 1]>;

    /// convert an op content to compact imported format
    fn to_import(&mut self, content: RemoteContent) -> InnerContent;

    /// Initialize tracker at the target version
<<<<<<< HEAD
    fn tracker_init(&mut self, vv: &PatchedVersionVector);
=======
    fn tracker_init(&mut self, vv: &VersionVector);
>>>>>>> 02f6653d

    /// Tracker need to checkout to target version in order to apply the op.
    fn tracker_checkout(&mut self, vv: &PatchedVersionVector);

    /// Apply the op to the tracker.
    ///
    /// Here we have not updated the container state yet. Because we
    /// need to calculate the effect of the op for [crate::List] and
    /// [crate::Text] by using tracker.  
    fn track_apply(
        &mut self,
        hierarchy: &mut Hierarchy,
        op: &RichOp,
        import_context: &mut ImportContext,
    );

    /// Apply the effect of the op directly to the state.
    fn update_state_directly(
        &mut self,
        hierarchy: &mut Hierarchy,
        op: &RichOp,
        import_context: &mut ImportContext,
    );
    /// Make tracker iterate over the target spans and apply the calculated
    /// effects to the container state
    fn apply_tracked_effects_from(
        &mut self,
        hierarchy: &mut Hierarchy,
        import_context: &mut ImportContext,
    );
    fn subscribe(
        &self,
        hierarchy: &mut Hierarchy,
        observer: Observer,
        deep: bool,
    ) -> SubscriptionID {
        hierarchy.subscribe(self.id(), observer, deep)
    }

    fn unsubscribe(&self, hierarchy: &mut Hierarchy, subscription: SubscriptionID) {
        hierarchy.unsubscribe(self.id(), subscription);
    }
}

/// [ContainerID] includes the Op's [ID] and the type. So it's impossible to have
/// the same [ContainerID] with conflict [ContainerType].
///
/// This structure is really cheap to clone
#[derive(Hash, PartialEq, Eq, Debug, Clone, Serialize, Deserialize)]
// Note: It will be encoded into binary format, so the order of its fields should not be changed.
pub enum ContainerID {
    /// Root container does not need an op to create. It can be created implicitly.
    Root {
        name: InternalString,
        container_type: ContainerType,
    },
    Normal {
        id: ID,
        container_type: ContainerType,
    },
}

pub enum ContainerIdRaw {
    Root { name: InternalString },
    Normal { id: ID },
}

impl From<&str> for ContainerIdRaw {
    fn from(s: &str) -> Self {
        ContainerIdRaw::Root { name: s.into() }
    }
}

impl From<ID> for ContainerIdRaw {
    fn from(id: ID) -> Self {
        ContainerIdRaw::Normal { id }
    }
}

impl From<&ContainerID> for ContainerIdRaw {
    fn from(id: &ContainerID) -> Self {
        match id {
            ContainerID::Root { name, .. } => ContainerIdRaw::Root { name: name.clone() },
            ContainerID::Normal { id, .. } => ContainerIdRaw::Normal { id: *id },
        }
    }
}

impl From<ContainerID> for ContainerIdRaw {
    fn from(id: ContainerID) -> Self {
        match id {
            ContainerID::Root { name, .. } => ContainerIdRaw::Root { name },
            ContainerID::Normal { id, .. } => ContainerIdRaw::Normal { id },
        }
    }
}

impl ContainerIdRaw {
    pub fn with_type(self, container_type: ContainerType) -> ContainerID {
        match self {
            ContainerIdRaw::Root { name } => ContainerID::Root {
                name,
                container_type,
            },
            ContainerIdRaw::Normal { id } => ContainerID::Normal { id, container_type },
        }
    }
}

impl ContainerID {
    #[inline]
    pub fn new_normal(id: ID, container_type: ContainerType) -> Self {
        ContainerID::Normal { id, container_type }
    }

    #[inline]
    pub fn new_root(name: &str, container_type: ContainerType) -> Self {
        ContainerID::Root {
            name: name.into(),
            container_type,
        }
    }

    #[inline]
    pub fn is_root(&self) -> bool {
        matches!(self, ContainerID::Root { .. })
    }

    #[inline]
    pub fn is_normal(&self) -> bool {
        matches!(self, ContainerID::Normal { .. })
    }

    #[inline]
    pub fn name(&self) -> &InternalString {
        match self {
            ContainerID::Root { name, .. } => name,
            ContainerID::Normal { .. } => unreachable!(),
        }
    }

    #[inline]
    pub fn container_type(&self) -> ContainerType {
        match self {
            ContainerID::Root { container_type, .. } => *container_type,
            ContainerID::Normal { container_type, .. } => *container_type,
        }
    }
}<|MERGE_RESOLUTION|>--- conflicted
+++ resolved
@@ -9,11 +9,7 @@
     hierarchy::Hierarchy,
     log_store::ImportContext,
     op::{InnerContent, RemoteContent, RichOp},
-<<<<<<< HEAD
     version::{PatchedVersionVector, VersionVector},
-=======
-    version::VersionVector,
->>>>>>> 02f6653d
     InternalString, LoroError, LoroValue, ID,
 };
 
@@ -76,8 +72,6 @@
     fn id(&self) -> &ContainerID;
     fn type_(&self) -> ContainerType;
     fn get_value(&self) -> LoroValue;
-<<<<<<< HEAD
-=======
 
     /// Initialize the pool mapping in current state for this container
     fn initialize_pool_mapping(&mut self);
@@ -94,7 +88,6 @@
 
     /// Decode the pool mapping from the bytes and apply it to the container.
     fn to_import_snapshot(&mut self, state_content: StateContent);
->>>>>>> 02f6653d
 
     /// convert an op content to exported format that includes the raw data
     fn to_export(&mut self, content: InnerContent, gc: bool) -> SmallVec<[RemoteContent; 1]>;
@@ -103,11 +96,7 @@
     fn to_import(&mut self, content: RemoteContent) -> InnerContent;
 
     /// Initialize tracker at the target version
-<<<<<<< HEAD
     fn tracker_init(&mut self, vv: &PatchedVersionVector);
-=======
-    fn tracker_init(&mut self, vv: &VersionVector);
->>>>>>> 02f6653d
 
     /// Tracker need to checkout to target version in order to apply the op.
     fn tracker_checkout(&mut self, vv: &PatchedVersionVector);
