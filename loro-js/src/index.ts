--- conflicted
+++ resolved
@@ -87,35 +87,20 @@
   updated: Record<string, Value | undefined>;
 };
 
-<<<<<<< HEAD
 export type TreeDiff = {
   type: "tree";
   diff: {target: TreeID, action: "create"|"delete" } | {target: TreeID; action:"move"; parent: TreeID};
-=======
-export type Diff = ListDiff | TextDiff | MapDiff;
-
-export interface LoroEvent {
-  /**
-   * If true, this event was triggered by a local change.
-   */
-  local: boolean;
-  origin?: string;
-  /**
-   * If true, this event was triggered by a child container.
-   */
-  fromChildren: boolean;
-  /**
-   * If true, this event was triggered by a checkout.
-   */
-  fromCheckout: boolean;
-  diff: Diff;
-  target: ContainerID;
-  path: Path;
->>>>>>> fdd24bd8
 }
 
 export type Diff = ListDiff | TextDiff | MapDiff | TreeDiff;
 
+export interface LoroEvent {
+  local: boolean;
+  origin?: string;
+  diff: Diff;
+  target: ContainerID;
+  path: Path;
+}
 
 interface Listener {
   (event: LoroEvent): void;
